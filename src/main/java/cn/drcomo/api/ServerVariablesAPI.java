--- conflicted
+++ resolved
@@ -146,34 +146,22 @@
      * 注册 PlaceholderAPI 占位符
      */
     public void registerPlaceholders(PlaceholderAPIUtil placeholderUtil) {
-<<<<<<< HEAD
         // 通用参数非空验证函数
         java.util.function.Function<String, Boolean> isBlank = s -> s == null || s.trim().isEmpty();
 
-        // =============== %drcomovex_[var]_[变量名]% ===============
-=======
         // =============== %drcomovex_[var]_<key>% ===============
->>>>>>> 93bd18ca
         // 返回变量的默认值(initial)
         placeholderUtil.register("[var]", (player, rawArgs) ->
                 processPlaceholder("[var]", player, rawArgs,
                         (pl, key) -> getDefaultInitial(key)));
 
-<<<<<<< HEAD
-        // ========= %drcomovex_[global_var]_[变量名]% =========
-=======
         // ========= %drcomovex_[global_var]_<key>% =========
->>>>>>> 93bd18ca
         // 强制以全局身份获取变量值
         placeholderUtil.register("[global_var]", (player, rawArgs) ->
                 processPlaceholder("[global_var]", player, rawArgs,
                         (pl, key) -> fetchGlobalVariable(key)));
 
-<<<<<<< HEAD
-        // ========= %drcomovex_[player_var]_[变量名]% =========
-=======
         // ========= %drcomovex_[player_var]_<key>% =========
->>>>>>> 93bd18ca
         // 强制以玩家身份获取变量值
         placeholderUtil.register("[player_var]", (player, rawArgs) ->
                 processPlaceholder("[player_var]", player, rawArgs,
